--- conflicted
+++ resolved
@@ -29,16 +29,6 @@
     else:
         return s
 
-<<<<<<< HEAD
-        elif v.type in (18,):
-            # TYPE_SINT64 = 18
-            type = 'p.Sint64Type'
-
-        elif v.type == 9:
-            # TYPE_STRING = 9
-            type = 'p.UnicodeType'
-=======
->>>>>>> bbed79f6
 
 def process_message(descriptor, protobuf_module, msg_id, indexfile, is_upy):
     print("  * type %s" % descriptor.name)
@@ -62,6 +52,7 @@
             field.TYPE_UINT32:  'p.UVarintType',
             field.TYPE_ENUM:    'p.UVarintType',
             field.TYPE_SINT32:  'p.Sint32Type',
+            field.TYPE_SINT64:  'p.Sint64Type',
             field.TYPE_STRING:  'p.UnicodeType',
             field.TYPE_BOOL:    'p.BoolType',
             field.TYPE_BYTES:   'p.BytesType'
@@ -104,17 +95,12 @@
             indexfile.write(create_const(t, msg_id, is_upy))
 
     # Remove duplicate imports
-<<<<<<< HEAD
     imports = sorted(list(set(imports)))
 
     if is_upy:
         imports = ['import protobuf as p'] + imports
     else:
-        imports = ['from __future__ import absolute_import',
-                   'from .. import protobuf as p'] + imports
-=======
-    imports = ["import %s as p" % protobuf_module, *set(imports)]
->>>>>>> bbed79f6
+        imports = ['from .. import protobuf as p'] + imports
 
     return imports + out
 
