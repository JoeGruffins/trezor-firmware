--- conflicted
+++ resolved
@@ -15,12 +15,7 @@
 #
 # You should have received a copy of the GNU Lesser General Public License
 # along with this library.  If not, see <http://www.gnu.org/licenses/>.
-<<<<<<< HEAD
 from binascii import unhexlify, hexlify
-=======
-import pytest
->>>>>>> e2962ef9
-
 import pytest
 
 from .common import TrezorTest
